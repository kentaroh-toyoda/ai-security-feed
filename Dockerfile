--- conflicted
+++ resolved
@@ -1,57 +1,41 @@
+# Stage 1: apt-stage - System dependencies and Chrome
+FROM python:3.11-slim as apt-stage
+RUN apt-get update && apt-get install -y \
+    wget gnupg curl unzip \
+    libglib2.0-0 libnss3 libatk-bridge2.0-0 libdrm2 \
+    libxkbcommon0 libxcomposite1 libxdamage1 libxrandr2 \
+    libgbm1 libxss1 libasound2 libgtk-3-0 libx11-xcb1 \
+    libxcb-dri3-0 libxcb-shm0 libxcb1 \
+    && wget -q -O - https://dl.google.com/linux/linux_signing_key.pub | gpg --dearmor -o /usr/share/keyrings/google-chrome.gpg \
+    && echo "deb [arch=amd64 signed-by=/usr/share/keyrings/google-chrome.gpg] http://dl.google.com/linux/chrome/deb/ stable main" >> /etc/apt/sources.list.d/google-chrome.list \
+    && apt-get update && apt-get install -y google-chrome-stable \
+    && rm -rf /var/lib/apt/lists/*
+
+# Stage 2: pip-stage - Python dependencies
+FROM python:3.11-slim as pip-stage
+COPY requirements.txt .
+RUN pip install --no-cache-dir -r requirements.txt
+
+# Stage 3: runtime - Final application image
 FROM python:3.11-slim
 
-# Set working directory
+# Copy Chrome and system libs from apt-stage
+COPY --from=apt-stage /usr/bin/google-chrome-stable /usr/bin/google-chrome-stable
+COPY --from=apt-stage /usr/lib /usr/lib
+COPY --from=apt-stage /usr/share /usr/share
+COPY --from=apt-stage /etc /etc
+
+# Copy Python packages from pip-stage
+COPY --from=pip-stage /usr/local/lib/python3.11/site-packages /usr/local/lib/python3.11/site-packages
+COPY --from=pip-stage /usr/local/bin /usr/local/bin
+
+# Application setup
 WORKDIR /app
-
-# Install system dependencies and Chrome for browser automation
-<<<<<<< HEAD
-RUN apt-get update && apt-get install -y \
-=======
-RUN --mount=type=cache,target=/var/cache/apt,sharing=locked \
-    apt-get update && apt-get install -y \
->>>>>>> 561f1dc1
-    wget \
-    gnupg \
-    curl \
-    unzip \
-    libglib2.0-0 \
-    libnss3 \
-    libatk-bridge2.0-0 \
-    libdrm2 \
-    libxkbcommon0 \
-    libxcomposite1 \
-    libxdamage1 \
-    libxrandr2 \
-    libgbm1 \
-    libxss1 \
-    libasound2 \
-    libgtk-3-0 \
-    libx11-xcb1 \
-    libxcb-dri3-0 \
-    libxcb-shm0 \
-    libxcb1 \
-    && wget -q -O - https://dl.google.com/linux/linux_signing_key.pub | gpg --dearmor -o /usr/share/keyrings/google-chrome.gpg \
-    && echo "deb [arch=amd64 signed-by=/usr/share/keyrings/google-chrome.gpg] http://dl.google.com/linux/chrome/deb/ stable main" >> /etc/apt/sources.list.d/google-chrome.list \
-    && apt-get update \
-    && apt-get install -y google-chrome-stable \
-    && rm -rf /var/lib/apt/lists/*
-
-# Install Python dependencies
-COPY requirements.txt .
-RUN --mount=type=cache,target=/root/.cache/pip \
-    pip install -r requirements.txt
-
-# Copy project files
 COPY . .
-
-# Create non-root user for security
-RUN useradd --create-home --shell /bin/bash app \
-    && chown -R app:app /app
+RUN useradd --create-home --shell /bin/bash app && chown -R app:app /app
 USER app
 
-# Set environment variables
 ENV PYTHONUNBUFFERED=1
 ENV PYTHONPATH=/app
 
-# Default command
 CMD ["python", "main.py", "sources.json"]